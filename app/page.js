--- conflicted
+++ resolved
@@ -3,13 +3,14 @@
 import { redirect } from "next/navigation";
 import { normalizeLocale, DEFAULT_LOCALE, SUPPORTED_LOCALES } from "@/lib/preferences";
 
-<<<<<<< HEAD
+// Meta (kuvatakse / lehe kohta)
 export const metadata = {
   title: "SotsiaalAI",
   description:
     "SotsiaalAI ühendab killustatud sotsiaalvaldkonna info ja pakub arusaadavat tuge nii spetsialistidele kui eluküsimusega pöördujatele.",
 };
-=======
+
+// Keele utiliidid
 const SUPPORTED_LOCALE_SET = new Set(SUPPORTED_LOCALES);
 
 function pickSupportedLocale(value) {
@@ -19,8 +20,8 @@
   }
   return null;
 }
->>>>>>> db66ce67
 
+// Turvaline Cookie päise parsimine
 function readCookieFromHeader(name, cookieHeader) {
   if (!cookieHeader || typeof cookieHeader !== "string") return null;
   const found = cookieHeader
@@ -36,10 +37,9 @@
   }
 }
 
+// Accept-Language -> eelistatud supported locale
 function parseAcceptLanguage(headerValue) {
-  if (!headerValue || typeof headerValue !== "string") {
-    return null;
-  }
+  if (!headerValue || typeof headerValue !== "string") return null;
 
   const candidates = headerValue
     .split(",")
@@ -47,32 +47,31 @@
     .filter(Boolean);
 
   for (const candidate of candidates) {
-    const directMatch = pickSupportedLocale(candidate);
-    if (directMatch) {
-      return directMatch;
-    }
+    const direct = pickSupportedLocale(candidate);
+    if (direct) return direct;
 
     const base = candidate.split("-")[0];
     const baseMatch = pickSupportedLocale(base);
-    if (baseMatch) {
-      return baseMatch;
-    }
+    if (baseMatch) return baseMatch;
   }
-
   return null;
 }
 
-export default async function Page() {
-  const h = await headers();
+export default function Page() {
+  const h = headers();
 
+  // 1) cookie 'locale' → ülimuslik
   const cookieHeader = (h.get("cookie") || "").toString();
   const cookieLocale = pickSupportedLocale(readCookieFromHeader("locale", cookieHeader));
   if (cookieLocale) {
     redirect(`/${cookieLocale}`);
   }
 
+  // 2) Accept-Language → fallback
   const acceptHeader = (h.get("accept-language") || "").toString();
   const acceptLocale = parseAcceptLanguage(acceptHeader);
+
+  // 3) viimane fallback → DEFAULT_LOCALE
   const targetLocale = acceptLocale ?? DEFAULT_LOCALE;
 
   redirect(`/${targetLocale}`);

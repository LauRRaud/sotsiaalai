--- conflicted
+++ resolved
@@ -1,349 +1,330 @@
-// components/HomePage.jsx
-"use client";
-
-import { useCallback, useEffect, useState, useRef } from "react";
-import Magnet from "@/components/Animations/Magnet/Magnet";
-import LoginModal from "@/components/LoginModal";
-import { Link } from "@/i18n/navigation";
-import { CircularRingLeft, CircularRingRight } from "@/components/TextAnimations/CircularText/CircularText";
-import Image from "next/image";
-<<<<<<< HEAD
-import OnboardingModal from "@/components/OnboardingModal";
-import { useTranslations } from "next-intl";
-import { useMotionPreference } from "@/components/preferences/hooks";
-
-export default function HomePage() {
-  const t = useTranslations();
-  const [leftFadeDone, setLeftFadeDone] = useState(false);
-  const [rightFadeDone, setRightFadeDone] = useState(false);
-  const [isLoginOpen, setIsLoginOpen] = useState(false);
-  const [isOnboardingOpen, setIsOnboardingOpen] = useState(false);
-=======
-import { useTranslations } from "next-intl";
-
-export default function HomePage() {
-  const t = useTranslations();
-  const [leftFadeDone, setLeftFadeDone] = useState(false);
-  const [rightFadeDone, setRightFadeDone] = useState(false);
-  const [isLoginOpen, setIsLoginOpen] = useState(false);
->>>>>>> db66ce67
-
-  const [leftFlipping, setLeftFlipping] = useState(false);
-  const [rightFlipping, setRightFlipping] = useState(false);
-  const [magnetReady, setMagnetReady] = useState(false);
-  const [mobileFlipReady, setMobileFlipReady] = useState({ left: false, right: false });
-
-  const [isMobile, setIsMobile] = useState(false); // ← NEW
-  const motionPreference = useMotionPreference();
-  const reduceMotion = motionPreference === "reduce";
-
-  const leftCardRef = useRef(null);
-  const rightCardRef = useRef(null);
-
-  // detect mobile once + on resize
-  useEffect(() => {
-    const check = () => setIsMobile(typeof window !== "undefined" && window.innerWidth <= 768);
-    check();
-    window.addEventListener("resize", check);
-    return () => window.removeEventListener("resize", check);
-  }, []);
-
-  // .fade-in end flags
-  useEffect(() => {
-    const onLeftEnd = (e) => { if (e?.target?.classList?.contains?.("glass-card")) setLeftFadeDone(true); };
-    const onRightEnd = (e) => { if (e?.target?.classList?.contains?.("glass-card")) setRightFadeDone(true); };
-    const l = leftCardRef.current, r = rightCardRef.current;
-    l?.addEventListener("animationend", onLeftEnd);
-    r?.addEventListener("animationend", onRightEnd);
-    return () => {
-      l?.removeEventListener("animationend", onLeftEnd);
-      r?.removeEventListener("animationend", onRightEnd);
-    };
-  }, []);
-
-  // enable Magnet after both fade-ins
-  useEffect(() => {
-    if (reduceMotion) {
-      setMagnetReady(false);
-      return undefined;
-    }
-
-    if (leftFadeDone && rightFadeDone) {
-      const t = setTimeout(() => setMagnetReady(true), 150);
-      return () => clearTimeout(t);
-    }
-    setMagnetReady(false);
-    return undefined;
-  }, [leftFadeDone, rightFadeDone, reduceMotion]);
-
-  // lock body scroll when modal open
-  useEffect(() => {
-    document.body.classList.toggle("modal-open", isLoginOpen);
-    return () => document.body.classList.remove("modal-open");
-  }, [isLoginOpen]);
-
-  useEffect(() => {
-    if (!isLoginOpen) return;
-    setMobileFlipReady({ left: false, right: false });
-  }, [isLoginOpen]);
-
-  const flipAllowed = leftFadeDone && rightFadeDone && !reduceMotion;
-  // IMPORTANT: desktop gets hover flip; mobile does not
-  const flipClass = !isMobile && flipAllowed ? "flip-allowed" : "";
-  const flipEndMs = 333;
-
-  // desktop hover handlers – no-op on mobile
-  const onLeftEnter  = () => { if (!isMobile && !reduceMotion) setLeftFlipping(true); };
-  const onLeftLeave  = () => {
-    if (!isMobile && !reduceMotion) setTimeout(() => setLeftFlipping(false), flipEndMs);
-  };
-  const onRightEnter = () => { if (!isMobile && !reduceMotion) setRightFlipping(true); };
-  const onRightLeave = () => {
-    if (!isMobile && !reduceMotion) setTimeout(() => setRightFlipping(false), flipEndMs);
-  };
-
-  const handleCardBackClick = (side) => (e) => {
-    if (!flipAllowed) return;
-    if (!isMobile) { setIsLoginOpen(true); return; }
-    e?.stopPropagation?.();
-    if (!mobileFlipReady[side]) {
-      setMobileFlipReady({ left: side === "left", right: side === "right" });
-      e?.currentTarget?.focus?.();
-      return;
-    }
-    setMobileFlipReady({ left: false, right: false });
-    setIsLoginOpen(true);
-  };
-
-  const handleCardBackBlur = (side) => () => {
-    setMobileFlipReady((prev) => ({ ...prev, [side]: false }));
-  };
-
-  // tap: mobile → toggle flip; desktop → open modal immediately
-  const handleCardTap = (side) => () => {
-    if (!flipAllowed) return;
-    if (!isMobile) { setIsLoginOpen(true); return; }
-    setMobileFlipReady((prev) =>
-      !prev[side]
-        ? { left: side === "left", right: side === "right" } // 1st tap → flip
-        : { left: false, right: false }                      // 2nd tap on same side → reset (back-side handler opens modal)
-    );
-  };
-  const resetMobileCards = useCallback(() => {
-    setMobileFlipReady({ left: false, right: false });
-  }, []);
-
-  const handleBackgroundTap = useCallback((event) => {
-    if (!isMobile) return;
-    const target = event.target instanceof Element ? event.target : null;
-    if (target?.closest?.(".three-d-card")) return;
-    resetMobileCards();
-  }, [isMobile, resetMobileCards]);
-
-  useEffect(() => {
-    if (!reduceMotion) return;
-    setLeftFlipping(false);
-    setRightFlipping(false);
-    setMobileFlipReady({ left: false, right: false });
-  }, [reduceMotion]);
-
-
-  return (
-    <>
-      <div className="homepage-root" onClick={handleBackgroundTap}>
-        {/* Desktop: MEIST ülal keskel (mobiilis eraldi CSS-iga logo kohal) */}
-        {!isMobile && (
-          <nav className="top-center-nav" aria-label={t("home.nav.aria_main")}>
-            <Link
-              id="nav-meist"
-              href="/meist"
-              className="footer-link-headline top-center-link defer-fade defer-from-top delay-1 dim"
-            >
-              {t("home.nav.about")}
-            </Link>
-          </nav>
-        )}
-        <div className="main-content relative">
-          {/* LEFT CARD */}
-          <div className="side left">
-            <div
-              className={`three-d-card float-card left ${flipClass} ${leftFlipping ? "is-flipping" : ""} ${
-                mobileFlipReady.left ? "mobile-flipped-left" : ""
-              }`}
-              onMouseEnter={onLeftEnter}
-              onMouseLeave={onLeftLeave}
-              onClick={handleCardTap("left")}
-            >
-              <div className="card-wrapper">
-                {/* FRONT */}
-                <div className="card-face front">
-                  <Magnet
-                    padding={80}
-                    magnetStrength={18}
-                    disabled={
-                      reduceMotion || isLoginOpen || !magnetReady || leftFlipping
-                    }
-                  >
-                    {({ isActive }) => (
-                      <div
-                        ref={leftCardRef}
-                        className={[
-                          "glass-card glass-card-light left-card-primary",
-                          !leftFadeDone ? "fade-in" : "",
-                          leftFadeDone ? "fade-in-done" : "",
-                          leftFadeDone && isActive ? "glow-active" : "",
-                        ].join(" ")}
-                        style={{ position: "relative" }}
-                      >
-                        <CircularRingLeft className={leftFadeDone ? "ct-visible" : ""} />
-                        <Image
-                          src="/logo/aivalge.svg"
-                          alt=""
-                          aria-hidden="true"
-                          className="card-logo-bg card-logo-bg-left"
-                          draggable={false}
-                          priority
-                          width={300}
-                          height={300}
-                        />
-                      </div>
-                    )}
-                  </Magnet>
-                </div>
-  
-                {/* BACK */}
-                <div
-                  className="card-face back"
-                  role="button"
-                  aria-label={t("home.card.specialist.aria")}
-                  tabIndex={0}
-                  onClick={handleCardBackClick("left")}
-                  onBlur={handleCardBackBlur("left")}
-                  onKeyDown={(e) => { if ((e.key === "Enter" || e.key === " ") && flipAllowed) setIsLoginOpen(true); }}
-                  style={!flipAllowed ? { pointerEvents: "none" } : {}}
-                >
-                  <div className={["centered-back-left", !leftFadeDone ? "fade-in" : "", "glow-static"].join(" ")}>
-                    <h2 className="headline-bold">{t("home.card.specialist.title")}</h2>
-                    <Image
-                      src="/logo/saimust.svg"
-                      alt=""
-                      aria-hidden="true"
-                      className="card-logo-bg card-logo-bg-left-back"
-                      draggable={false}
-                      loading="eager"
-                      width={300}
-                      height={300}
-                    />
-                  </div>
-                </div>
-              </div>
-            </div>
-          </div>
-  
-          {/* RIGHT CARD */}
-          <div className="side right">
-            <div
-              className={`three-d-card float-card right ${flipClass} ${rightFlipping ? "is-flipping" : ""} ${
-                mobileFlipReady.right ? "mobile-flipped-right" : ""
-              }`}
-              onMouseEnter={onRightEnter}
-              onMouseLeave={onRightLeave}
-              onClick={handleCardTap("right")}
-            >
-              <div className="card-wrapper">
-                {/* FRONT */}
-                <div className="card-face front">
-                  <Magnet
-                    padding={80}
-                    magnetStrength={18}
-                    disabled={
-                      reduceMotion || isLoginOpen || !magnetReady || rightFlipping
-                    }
-                  >
-                    {({ isActive }) => (
-                      <div
-                        ref={rightCardRef}
-                        className={[
-                          "glass-card glass-card-dark right-card-primary",
-                          !rightFadeDone ? "fade-in" : "",
-                          rightFadeDone ? "fade-in-done" : "",
-                          rightFadeDone && isActive ? "glow-active" : "",
-                        ].join(" ")}
-                        style={{ position: "relative" }}
-                      >
-                        <CircularRingRight className={rightFadeDone ? "ct-visible" : ""} />
-                        <Image
-                          src="/logo/smust.svg"
-                          alt=""
-                          aria-hidden="true"
-                          className="card-logo-bg card-logo-bg-right"
-                          draggable={false}
-                          priority
-                          width={300}
-                          height={300}
-                        />
-                      </div>
-                    )}
-                  </Magnet>
-                </div>
-  
-                {/* BACK */}
-                <div
-                  className="card-face back"
-                  role="button"
-                  aria-label={t("home.card.client.aria")}
-                  tabIndex={0}
-                  onClick={handleCardBackClick("right")}
-                  onBlur={handleCardBackBlur("right")}
-                  onKeyDown={(e) => { if ((e.key === "Enter" || e.key === " ") && flipAllowed) setIsLoginOpen(true); }}
-                  style={!flipAllowed ? { pointerEvents: "none" } : {}}
-                >
-                  <div className={["centered-back-right", !rightFadeDone ? "fade-in" : "", "glow-static"].join(" ")}>
-                    <h2 className="headline-bold">{t("home.card.client.title")}</h2>
-                    <Image
-                      src="/logo/saivalge.svg"
-                      alt=""
-                      aria-hidden="true"
-                      className="card-logo-bg card-logo-bg-right-back"
-                      draggable={false}
-                      loading="eager"
-                      width={300}
-                      height={300}
-                    />
-                  </div>
-                </div>
-              </div>
-            </div>
-          </div>
-        </div>
-  
-        {/* Footer (logo) */}
-        <footer className={`footer-column relative${isMobile ? " footer-column-mobile" : ""}`}>
-          {isMobile && (
-            <nav className="footer-bottom-nav" aria-label={t("home.nav.aria_main")}>
-              <Link
-                id="nav-meist"
-                href="/meist"
-                className="footer-link-headline top-center-link defer-fade defer-from-bottom delay-1 dim"
-              >
-                {t("home.nav.about")}
-              </Link>
-            </nav>
-          )}
-          <Image
-            src="/logo/logomust.svg"
-            alt={t("home.footer.logo_alt")}
-            id="footer-logo-img"
-            className="footer-logo-img defer-fade defer-from-bottom delay-2 dim"
-            draggable={false}
-            loading="eager"
-            fetchPriority="high"
-            width={240}
-            height={80}
-          />
-        </footer>
-      </div>
-      <LoginModal open={isLoginOpen} onClose={() => setIsLoginOpen(false)} />
-    </>
-  );
-}+// components/HomePage.jsx
+"use client";
+
+import { useCallback, useEffect, useState, useRef } from "react";
+import Magnet from "@/components/Animations/Magnet/Magnet";
+import LoginModal from "@/components/LoginModal";
+import { Link } from "@/i18n/navigation";
+import { CircularRingLeft, CircularRingRight } from "@/components/TextAnimations/CircularText/CircularText";
+import Image from "next/image";
+import OnboardingModal from "@/components/OnboardingModal";
+import { useTranslations } from "next-intl";
+import { useMotionPreference } from "@/components/preferences/hooks";
+
+export default function HomePage() {
+  const t = useTranslations();
+
+  const [leftFadeDone, setLeftFadeDone] = useState(false);
+  const [rightFadeDone, setRightFadeDone] = useState(false);
+  const [isLoginOpen, setIsLoginOpen] = useState(false);
+  const [isOnboardingOpen, setIsOnboardingOpen] = useState(false);
+
+  const [leftFlipping, setLeftFlipping] = useState(false);
+  const [rightFlipping, setRightFlipping] = useState(false);
+  const [magnetReady, setMagnetReady] = useState(false);
+  const [mobileFlipReady, setMobileFlipReady] = useState({ left: false, right: false });
+
+  const [isMobile, setIsMobile] = useState(false);
+  const motionPreference = useMotionPreference();
+  const reduceMotion = motionPreference === "reduce";
+
+  const leftCardRef = useRef(null);
+  const rightCardRef = useRef(null);
+
+  // detect mobile once + on resize
+  useEffect(() => {
+    const check = () => setIsMobile(typeof window !== "undefined" && window.innerWidth <= 768);
+    check();
+    window.addEventListener("resize", check);
+    return () => window.removeEventListener("resize", check);
+  }, []);
+
+  // .fade-in end flags
+  useEffect(() => {
+    const onLeftEnd = (e) => { if (e?.target?.classList?.contains?.("glass-card")) setLeftFadeDone(true); };
+    const onRightEnd = (e) => { if (e?.target?.classList?.contains?.("glass-card")) setRightFadeDone(true); };
+    const l = leftCardRef.current, r = rightCardRef.current;
+    l?.addEventListener("animationend", onLeftEnd);
+    r?.addEventListener("animationend", onRightEnd);
+    return () => {
+      l?.removeEventListener("animationend", onLeftEnd);
+      r?.removeEventListener("animationend", onRightEnd);
+    };
+  }, []);
+
+  // enable Magnet after both fade-ins
+  useEffect(() => {
+    if (reduceMotion) {
+      setMagnetReady(false);
+      return undefined;
+    }
+    if (leftFadeDone && rightFadeDone) {
+      const t = setTimeout(() => setMagnetReady(true), 150);
+      return () => clearTimeout(t);
+    }
+    setMagnetReady(false);
+    return undefined;
+  }, [leftFadeDone, rightFadeDone, reduceMotion]);
+
+  // lock body scroll when any modal open
+  useEffect(() => {
+    document.body.classList.toggle("modal-open", isLoginOpen || isOnboardingOpen);
+    return () => document.body.classList.remove("modal-open");
+  }, [isLoginOpen, isOnboardingOpen]);
+
+  useEffect(() => {
+    if (!isLoginOpen) return;
+    setMobileFlipReady({ left: false, right: false });
+  }, [isLoginOpen]);
+
+  const flipAllowed = leftFadeDone && rightFadeDone && !reduceMotion;
+  const flipClass = !isMobile && flipAllowed ? "flip-allowed" : "";
+  const flipEndMs = 333;
+
+  // desktop hover handlers – no-op on mobile
+  const onLeftEnter  = () => { if (!isMobile && !reduceMotion) setLeftFlipping(true); };
+  const onLeftLeave  = () => { if (!isMobile && !reduceMotion) setTimeout(() => setLeftFlipping(false), flipEndMs); };
+  const onRightEnter = () => { if (!isMobile && !reduceMotion) setRightFlipping(true); };
+  const onRightLeave = () => { if (!isMobile && !reduceMotion) setTimeout(() => setRightFlipping(false), flipEndMs); };
+
+  const handleCardBackClick = (side) => (e) => {
+    if (!flipAllowed) return;
+    if (!isMobile) { setIsLoginOpen(true); return; }
+    e?.stopPropagation?.();
+    if (!mobileFlipReady[side]) {
+      setMobileFlipReady({ left: side === "left", right: side === "right" });
+      e?.currentTarget?.focus?.();
+      return;
+    }
+    setMobileFlipReady({ left: false, right: false });
+    setIsLoginOpen(true);
+  };
+
+  const handleCardBackBlur = (side) => () => {
+    setMobileFlipReady((prev) => ({ ...prev, [side]: false }));
+  };
+
+  // tap: mobile → toggle flip; desktop → open modal immediately
+  const handleCardTap = (side) => () => {
+    if (!flipAllowed) return;
+    if (!isMobile) { setIsLoginOpen(true); return; }
+    setMobileFlipReady((prev) =>
+      !prev[side]
+        ? { left: side === "left", right: side === "right" } // 1st tap → flip
+        : { left: false, right: false }                      // 2nd tap → reset (back-side handler opens modal)
+    );
+  };
+
+  const resetMobileCards = useCallback(() => {
+    setMobileFlipReady({ left: false, right: false });
+  }, []);
+
+  const handleBackgroundTap = useCallback((event) => {
+    if (!isMobile) return;
+    const target = event.target instanceof Element ? event.target : null;
+    if (target?.closest?.(".three-d-card")) return;
+    resetMobileCards();
+  }, [isMobile, resetMobileCards]);
+
+  useEffect(() => {
+    if (!reduceMotion) return;
+    setLeftFlipping(false);
+    setRightFlipping(false);
+    setMobileFlipReady({ left: false, right: false });
+  }, [reduceMotion]);
+
+  return (
+    <>
+      <div className="homepage-root" onClick={handleBackgroundTap}>
+        {/* Desktop: MEIST ülal keskel */}
+        {!isMobile && (
+          <nav className="top-center-nav" aria-label={t("home.nav.aria_main")}>
+            <Link
+              id="nav-meist"
+              href="/meist"
+              className="footer-link-headline top-center-link defer-fade defer-from-top delay-1 dim"
+            >
+              {t("home.nav.about")}
+            </Link>
+          </nav>
+        )}
+
+        <div className="main-content relative">
+          {/* LEFT CARD */}
+          <div className="side left">
+            <div
+              className={`three-d-card float-card left ${flipClass} ${leftFlipping ? "is-flipping" : ""} ${mobileFlipReady.left ? "mobile-flipped-left" : ""}`}
+              onMouseEnter={onLeftEnter}
+              onMouseLeave={onLeftLeave}
+              onClick={handleCardTap("left")}
+            >
+              <div className="card-wrapper">
+                {/* FRONT */}
+                <div className="card-face front">
+                  <Magnet
+                    padding={80}
+                    magnetStrength={18}
+                    disabled={reduceMotion || isLoginOpen || !magnetReady || leftFlipping}
+                  >
+                    {({ isActive }) => (
+                      <div
+                        ref={leftCardRef}
+                        className={[
+                          "glass-card glass-card-light left-card-primary",
+                          !leftFadeDone ? "fade-in" : "",
+                          leftFadeDone ? "fade-in-done" : "",
+                          leftFadeDone && isActive ? "glow-active" : "",
+                        ].join(" ")}
+                        style={{ position: "relative" }}
+                      >
+                        <CircularRingLeft className={leftFadeDone ? "ct-visible" : ""} />
+                        <Image
+                          src="/logo/aivalge.svg"
+                          alt=""
+                          aria-hidden="true"
+                          className="card-logo-bg card-logo-bg-left"
+                          draggable={false}
+                          priority
+                          width={300}
+                          height={300}
+                        />
+                      </div>
+                    )}
+                  </Magnet>
+                </div>
+
+                {/* BACK */}
+                <div
+                  className="card-face back"
+                  role="button"
+                  aria-label={t("home.card.specialist.aria")}
+                  tabIndex={0}
+                  onClick={handleCardBackClick("left")}
+                  onBlur={handleCardBackBlur("left")}
+                  onKeyDown={(e) => { if ((e.key === "Enter" || e.key === " ") && flipAllowed) setIsLoginOpen(true); }}
+                  style={!flipAllowed ? { pointerEvents: "none" } : {}}
+                >
+                  <div className={["centered-back-left", !leftFadeDone ? "fade-in" : "", "glow-static"].join(" ")}>
+                    <h2 className="headline-bold">{t("home.card.specialist.title")}</h2>
+                    <Image
+                      src="/logo/saimust.svg"
+                      alt=""
+                      aria-hidden="true"
+                      className="card-logo-bg card-logo-bg-left-back"
+                      draggable={false}
+                      loading="eager"
+                      width={300}
+                      height={300}
+                    />
+                  </div>
+                </div>
+              </div>
+            </div>
+          </div>
+
+          {/* RIGHT CARD */}
+          <div className="side right">
+            <div
+              className={`three-d-card float-card right ${flipClass} ${rightFlipping ? "is-flipping" : ""} ${mobileFlipReady.right ? "mobile-flipped-right" : ""}`}
+              onMouseEnter={onRightEnter}
+              onMouseLeave={onRightLeave}
+              onClick={handleCardTap("right")}
+            >
+              <div className="card-wrapper">
+                {/* FRONT */}
+                <div className="card-face front">
+                  <Magnet
+                    padding={80}
+                    magnetStrength={18}
+                    disabled={reduceMotion || isLoginOpen || !magnetReady || rightFlipping}
+                  >
+                    {({ isActive }) => (
+                      <div
+                        ref={rightCardRef}
+                        className={[
+                          "glass-card glass-card-dark right-card-primary",
+                          !rightFadeDone ? "fade-in" : "",
+                          rightFadeDone ? "fade-in-done" : "",
+                          rightFadeDone && isActive ? "glow-active" : "",
+                        ].join(" ")}
+                        style={{ position: "relative" }}
+                      >
+                        <CircularRingRight className={rightFadeDone ? "ct-visible" : ""} />
+                        <Image
+                          src="/logo/smust.svg"
+                          alt=""
+                          aria-hidden="true"
+                          className="card-logo-bg card-logo-bg-right"
+                          draggable={false}
+                          priority
+                          width={300}
+                          height={300}
+                        />
+                      </div>
+                    )}
+                  </Magnet>
+                </div>
+
+                {/* BACK */}
+                <div
+                  className="card-face back"
+                  role="button"
+                  aria-label={t("home.card.client.aria")}
+                  tabIndex={0}
+                  onClick={handleCardBackClick("right")}
+                  onBlur={handleCardBackBlur("right")}
+                  onKeyDown={(e) => { if ((e.key === "Enter" || e.key === " ") && flipAllowed) setIsLoginOpen(true); }}
+                  style={!flipAllowed ? { pointerEvents: "none" } : {}}
+                >
+                  <div className={["centered-back-right", !rightFadeDone ? "fade-in" : "", "glow-static"].join(" ")}>
+                    <h2 className="headline-bold">{t("home.card.client.title")}</h2>
+                    <Image
+                      src="/logo/saivalge.svg"
+                      alt=""
+                      aria-hidden="true"
+                      className="card-logo-bg card-logo-bg-right-back"
+                      draggable={false}
+                      loading="eager"
+                      width={300}
+                      height={300}
+                    />
+                  </div>
+                </div>
+              </div>
+            </div>
+          </div>
+        </div>
+
+        {/* Footer (logo) */}
+        <footer className={`footer-column relative${isMobile ? " footer-column-mobile" : ""}`}>
+          {isMobile && (
+            <nav className="footer-bottom-nav" aria-label={t("home.nav.aria_main")}>
+              <Link
+                id="nav-meist"
+                href="/meist"
+                className="footer-link-headline top-center-link defer-fade defer-from-bottom delay-1 dim"
+              >
+                {t("home.nav.about")}
+              </Link>
+            </nav>
+          )}
+          <Image
+            src="/logo/logomust.svg"
+            alt={t("home.footer.logo_alt")}
+            id="footer-logo-img"
+            className="footer-logo-img defer-fade defer-from-bottom delay-2 dim"
+            draggable={false}
+            loading="eager"
+            fetchPriority="high"
+            width={240}
+            height={80}
+          />
+        </footer>
+      </div>
+
+      {/* Modals */}
+      <OnboardingModal open={isOnboardingOpen} onClose={() => setIsOnboardingOpen(false)} />
+      <LoginModal open={isLoginOpen} onClose={() => setIsLoginOpen(false)} />
+    </>
+  );
+}